--- conflicted
+++ resolved
@@ -33,20 +33,15 @@
 
 var _ kitlog.Logger = &burrowFormatLogger{}
 
-<<<<<<< HEAD
-func (efl *erisFormatLogger) Log(keyvals ...interface{}) error {
+func (efl *burrowFormatLogger) Log(keyvals ...interface{}) error {
 	if efl.logger == nil {
 		return nil
 	}
-	if len(keyvals) % 2 != 0 {
-		return fmt.Errorf("Log line contains an odd number of elements so " +
-				"was dropped: %v", keyvals)
+	if len(keyvals)%2 != 0 {
+		return fmt.Errorf("Log line contains an odd number of elements so "+
+			"was dropped: %v", keyvals)
 	}
-	return efl.logger.Log(structure.MapKeyValues(keyvals, erisFormatKeyValueMapper)...)
-=======
-func (efl *burrowFormatLogger) Log(keyvals ...interface{}) error {
 	return efl.logger.Log(structure.MapKeyValues(keyvals, burrowFormatKeyValueMapper)...)
->>>>>>> 50a9156d
 }
 
 func burrowFormatKeyValueMapper(key, value interface{}) (interface{}, interface{}) {
