--- conflicted
+++ resolved
@@ -26,7 +26,6 @@
 
 	tmcfg "github.com/eris-ltd/eris-db/config/tendermint"
 	ep "github.com/eris-ltd/eris-db/erisdb/pipe"
-	evm "github.com/eris-ltd/eris-db/evm"
 	"github.com/eris-ltd/eris-db/server"
 	sm "github.com/eris-ltd/eris-db/state"
 	stypes "github.com/eris-ltd/eris-db/state/types"
@@ -110,19 +109,6 @@
 	app := edbapp.NewErisDBApp(state, evsw)
 	app.SetHostAddress(sConf.Consensus.TendermintHost)
 
-<<<<<<< HEAD
-	evm.SetDebug(sConf.Logging.VMLog)
-
-	// Start the tmsp listener for state update commands
-	go func() {
-		// TODO config
-		_, err := tmsp.NewServer(sConf.Consensus.TMSPListener, app)
-		if err != nil {
-			// TODO: play nice
-			Exit(err.Error())
-		}
-	}()
-=======
 	if inProc {
 		fmt.Println("Starting tm node in proc")
 		startTMNode(app)
@@ -138,7 +124,6 @@
 			}
 		}()
 	}
->>>>>>> 932914dc
 
 	// Load supporting objects.
 	pipe := ep.NewPipe(app, evsw)
