// Copyright 2015, 2016 Eris Industries (UK) Ltd.
// This file is part of Eris-RT

// Eris-RT is free software: you can redistribute it and/or modify
// it under the terms of the GNU General Public License as published by
// the Free Software Foundation, either version 3 of the License, or
// (at your option) any later version.

// Eris-RT is distributed in the hope that it will be useful,
// but WITHOUT ANY WARRANTY; without even the implied warranty of
// MERCHANTABILITY or FITNESS FOR A PARTICULAR PURPOSE.  See the
// GNU General Public License for more details.

// You should have received a copy of the GNU General Public License
// along with Eris-RT.  If not, see <http://www.gnu.org/licenses/>.

package main

import (
	commands "github.com/eris-ltd/eris-db/cmd"
)

func main() {
<<<<<<< HEAD
  commands.Execute()
}
=======
	commands.Execute()
}

// package main
//
// import (
// 	"fmt"
// 	edb "github.com/eris-ltd/eris-db/erisdb"
// 	"os"
// )
//
// // TODO the input stuff.
// func main() {
// 	args := os.Args[1:]
// 	var baseDir string
// 	var inProc bool
// 	if len(args) > 0 {
// 		baseDir = args[0]
// 		if len(args) > 1 {
// 			if args[1] == "inproc" {
// 				inProc = true
// 			}
// 		}
// 	} else {
// 		baseDir = os.Getenv("HOME") + "/.erisdb"
// 	}
//
// 	proc, errSt := edb.ServeErisDB(baseDir, inProc)
// 	if errSt != nil {
// 		panic(errSt.Error())
// 	}
// 	errSe := proc.Start()
// 	if errSe != nil {
// 		panic(errSe.Error())
// 	}
// 	// TODO For now.
// 	fmt.Println("DONTMINDME55891")
// 	<-proc.StopEventChannel()
// }
>>>>>>> e8915ed1
<|MERGE_RESOLUTION|>--- conflicted
+++ resolved
@@ -21,47 +21,5 @@
 )
 
 func main() {
-<<<<<<< HEAD
-  commands.Execute()
-}
-=======
 	commands.Execute()
-}
-
-// package main
-//
-// import (
-// 	"fmt"
-// 	edb "github.com/eris-ltd/eris-db/erisdb"
-// 	"os"
-// )
-//
-// // TODO the input stuff.
-// func main() {
-// 	args := os.Args[1:]
-// 	var baseDir string
-// 	var inProc bool
-// 	if len(args) > 0 {
-// 		baseDir = args[0]
-// 		if len(args) > 1 {
-// 			if args[1] == "inproc" {
-// 				inProc = true
-// 			}
-// 		}
-// 	} else {
-// 		baseDir = os.Getenv("HOME") + "/.erisdb"
-// 	}
-//
-// 	proc, errSt := edb.ServeErisDB(baseDir, inProc)
-// 	if errSt != nil {
-// 		panic(errSt.Error())
-// 	}
-// 	errSe := proc.Start()
-// 	if errSe != nil {
-// 		panic(errSe.Error())
-// 	}
-// 	// TODO For now.
-// 	fmt.Println("DONTMINDME55891")
-// 	<-proc.StopEventChannel()
-// }
->>>>>>> e8915ed1
+}