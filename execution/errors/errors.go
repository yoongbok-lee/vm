package errors

import "fmt"

type CodedError interface {
	error
	ErrorCode() Code
}

type Provider interface {
	// Returns the an error if errors occurred some execution or nil if none occurred
	Error() CodedError
}

type Sink interface {
	PushError(error)
}

type Code uint32

const (
	ErrorCodeGeneric Code = iota
	ErrorCodeUnknownAddress
	ErrorCodeInsufficientBalance
	ErrorCodeInvalidJumpDest
	ErrorCodeInsufficientGas
	ErrorCodeMemoryOutOfBounds
	ErrorCodeCodeOutOfBounds
	ErrorCodeInputOutOfBounds
	ErrorCodeReturnDataOutOfBounds
	ErrorCodeCallStackOverflow
	ErrorCodeCallStackUnderflow
	ErrorCodeDataStackOverflow
	ErrorCodeDataStackUnderflow
	ErrorCodeInvalidContract
	ErrorCodeNativeContractCodeCopy
	ErrorCodeExecutionAborted
	ErrorCodeExecutionReverted
	ErrorCodePermissionDenied
	ErrorCodeNativeFunction
	ErrorCodeEventPublish
	ErrorCodeInvalidString
	ErrorCodeEventMapping
	ErrorCodeInvalidAddress
	ErrorCodeDuplicateAddress
	ErrorCodeInsufficientFunds
	ErrorCodeOverpayment
	ErrorCodeZeroPayment
	ErrorCodeInvalidSequence
	ErrorCodeReservedAddress
	ErrorCodeIllegalWrite
	ErrorCodeIntegerOverflow
	ErrorCodeInvalidProposal
	ErrorCodeExpiredProposal
	ErrorCodeProposalExecuted
	ErrorCodeNoInputPermission
<<<<<<< HEAD
	ErrorCodeInvalidBlockNumber
	ErrorCodeBlockNumberOutOfRange
=======
	ErrorCodeAlreadyVoted
>>>>>>> 35b95a98
)

func (c Code) ErrorCode() Code {
	return c
}

func (c Code) Uint32() uint32 {
	return uint32(c)
}

func (c Code) Error() string {
	return fmt.Sprintf("Error %d: %s", c, c.String())
}

func (c Code) String() string {
	switch c {
	case ErrorCodeUnknownAddress:
		return "Unknown address"
	case ErrorCodeInsufficientBalance:
		return "Insufficient balance"
	case ErrorCodeInvalidJumpDest:
		return "Invalid jump dest"
	case ErrorCodeInsufficientGas:
		return "Insufficient gas"
	case ErrorCodeMemoryOutOfBounds:
		return "Memory out of bounds"
	case ErrorCodeCodeOutOfBounds:
		return "Code out of bounds"
	case ErrorCodeInputOutOfBounds:
		return "Input out of bounds"
	case ErrorCodeReturnDataOutOfBounds:
		return "Return data out of bounds"
	case ErrorCodeCallStackOverflow:
		return "Call stack overflow"
	case ErrorCodeCallStackUnderflow:
		return "Call stack underflow"
	case ErrorCodeDataStackOverflow:
		return "Data stack overflow"
	case ErrorCodeDataStackUnderflow:
		return "Data stack underflow"
	case ErrorCodeInvalidContract:
		return "Invalid contract"
	case ErrorCodePermissionDenied:
		return "Permission denied"
	case ErrorCodeNativeContractCodeCopy:
		return "Tried to copy native contract code"
	case ErrorCodeExecutionAborted:
		return "Execution aborted"
	case ErrorCodeExecutionReverted:
		return "Execution reverted"
	case ErrorCodeNativeFunction:
		return "Native function error"
	case ErrorCodeEventPublish:
		return "Event publish error"
	case ErrorCodeInvalidString:
		return "Invalid string"
	case ErrorCodeEventMapping:
		return "Event mapping error"
	case ErrorCodeGeneric:
		return "Generic error"
	case ErrorCodeInvalidAddress:
		return "Invalid address"
	case ErrorCodeDuplicateAddress:
		return "Duplicate address"
	case ErrorCodeInsufficientFunds:
		return "Insufficient funds"
	case ErrorCodeOverpayment:
		return "Overpayment"
	case ErrorCodeZeroPayment:
		return "Zero payment error"
	case ErrorCodeInvalidSequence:
		return "Invalid sequence number"
	case ErrorCodeReservedAddress:
		return "Address is reserved for SNative or internal use"
	case ErrorCodeIllegalWrite:
		return "Callee attempted to illegally modify state"
	case ErrorCodeIntegerOverflow:
		return "Integer overflow"
	case ErrorCodeInvalidProposal:
		return "Proposal is invalid"
	case ErrorCodeExpiredProposal:
		return "Proposal is expired since sequence number does not match"
	case ErrorCodeProposalExecuted:
		return "Proposal has already been executed"
	case ErrorCodeNoInputPermission:
		return "Account has no input permission"
<<<<<<< HEAD
	case ErrorCodeInvalidBlockNumber:
		return "Invalid block number"
	case ErrorCodeBlockNumberOutOfRange:
		return "Block number out of range"
=======
	case ErrorCodeAlreadyVoted:
		return "Vote already registered for this address"
>>>>>>> 35b95a98
	default:
		return "Unknown error"
	}
}

func NewException(errorCode Code, exception string) *Exception {
	if exception == "" {
		return nil
	}
	return &Exception{
		Code:      errorCode,
		Exception: exception,
	}
}

// Wraps any error as a Exception
func AsException(err error) *Exception {
	if err == nil {
		return nil
	}
	switch e := err.(type) {
	case *Exception:
		return e
	case CodedError:
		return NewException(e.ErrorCode(), e.Error())
	default:
		return NewException(ErrorCodeGeneric, err.Error())
	}
}

func Wrap(err error, message string) *Exception {
	ex := AsException(err)
	return NewException(ex.ErrorCode(), message+": "+ex.Error())
}

func Errorf(format string, a ...interface{}) *Exception {
	return ErrorCodef(ErrorCodeGeneric, format, a...)
}

func ErrorCodef(errorCode Code, format string, a ...interface{}) *Exception {
	return NewException(errorCode, fmt.Sprintf(format, a...))
}

func (e *Exception) AsError() error {
	// We need to return a bare untyped error here so that err == nil downstream
	if e == nil {
		return nil
	}
	return e
}

func (e *Exception) ErrorCode() Code {
	return e.Code
}

func (e *Exception) String() string {
	return fmt.Sprintf("Error %d: %s", e.Code, e.Exception)
}

func (e *Exception) Error() string {
	if e == nil {
		return ""
	}
	return e.Exception
}

func (e *Exception) Equal(ce CodedError) bool {
	ex := AsException(ce)
	if e == nil || ex == nil {
		return e == nil && ex == nil
	}
	return e.Code == ex.Code && e.Exception == ex.Exception
}

type singleError struct {
	CodedError
}

func FirstOnly() *singleError {
	return &singleError{}
}

func (se *singleError) PushError(err error) {
	if se.CodedError == nil {
		// Do our nil dance
		ex := AsException(err)
		if ex != nil {
			se.CodedError = ex
		}
	}
}

func (se *singleError) Error() CodedError {
	return se.CodedError
}

func (se *singleError) Reset() {
	se.CodedError = nil
}<|MERGE_RESOLUTION|>--- conflicted
+++ resolved
@@ -54,12 +54,9 @@
 	ErrorCodeExpiredProposal
 	ErrorCodeProposalExecuted
 	ErrorCodeNoInputPermission
-<<<<<<< HEAD
 	ErrorCodeInvalidBlockNumber
 	ErrorCodeBlockNumberOutOfRange
-=======
 	ErrorCodeAlreadyVoted
->>>>>>> 35b95a98
 )
 
 func (c Code) ErrorCode() Code {
@@ -146,15 +143,12 @@
 		return "Proposal has already been executed"
 	case ErrorCodeNoInputPermission:
 		return "Account has no input permission"
-<<<<<<< HEAD
 	case ErrorCodeInvalidBlockNumber:
 		return "Invalid block number"
 	case ErrorCodeBlockNumberOutOfRange:
 		return "Block number out of range"
-=======
 	case ErrorCodeAlreadyVoted:
 		return "Vote already registered for this address"
->>>>>>> 35b95a98
 	default:
 		return "Unknown error"
 	}
